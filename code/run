#!/usr/bin/env bash
set -ex
pwd
ls ../data
python -u run_capsule.py -i ../data/Bergamo-zStacks/scan_00006-REF_Ch2.ome -o ../results/ --motionAmp 200 --brightness 0.04 --nsites 10 --SimDescription 726 --numTrials 1

# Define the ranges for motionAmp, brightness, and nsites
# motionAmp_values=(12.5 25 50 100 200)
# brightness_values=(2 0.2 0.02 20 200)
# nsites_values=(0 50)

# motionAmp_values=(0 12.5 50 200)
# brightness_values=(30 3 0.3 0.03)
# nsites_values=(0 10 50)

motionAmp_values=(0 25 50 100 200)
brightness_values=(0.04 0.2 1 4 20)
nsites_values=(10 30 50)

<<<<<<< HEAD
# # motionAmp_values=(100) # Testing
# # brightness_values=(2) # Testing
# # nsites_values=(30) # Testing
=======
# motionAmp_values=(100) # Testing
# brightness_values=(2) # Testing
# nsites_values=(30) # Testing
>>>>>>> 2f977325

# # Base command
# base_command="python -u run_capsule.py --writetiff"

# # Counter for test directories and SimDescription
# counter=1

# # Maximum number of parallel processes
# max_parallel=8 #${CO_CPUS:-8}

# # Output directory for results
# output_dir="../results/"

# # Create the output directory if it doesn't exist
# mkdir -p "$output_dir"

# # Initialize the CSV file
# csv_file="${output_dir}parameters.csv"
# echo "SimDescription,motionAmp,brightness,nsites,scan" > "$csv_file"

# # Function to run a command and save parameters to CSV
# run_command() {
#   local input_dir=$1
#   local motionAmp=$2
#   local brightness=$3
#   local nsites=$4
#   local counter=$5
#   local output_path="${output_dir}"
  
#   # Append the parameters to the CSV file
#   echo "$counter,$motionAmp,$brightness,$nsites,$(basename $input_dir)" >> "$csv_file"
  
#   # Create the output directory if it doesn't exist
#   mkdir -p "$output_path"
  
#   # Construct the full command
#   local full_command="$base_command -i $input_dir -o $output_path --motionAmp $motionAmp --brightness $brightness --nsites $nsites --SimDescription $counter --numTrials 1"
  
#   # Retry logic
#   local max_retries=5 
#   local attempt=0
#   local success=0
  
#   while [ $attempt -lt $max_retries ]; do
#     attempt=$((attempt + 1))
#     echo "Attempt $attempt: Running: $full_command"
    
#     # Run the command
#     eval "$full_command" && success=1 && break
    
#     # Check if the error is "Resource temporarily unavailable"
#     if [ $? -ne 0 ]; then
#       echo "Attempt $attempt failed. Retrying..."
#       sleep 1  # Optional: wait for a second before retrying
#     fi
#   done
  
#   if [ $success -eq 0 ]; then
#     echo "Command failed after $max_retries attempts."
#     exit 1
#   fi
# }

# # Get all subdirectories under ../data/iGluSnFR_testing-Adrian/
# # subdirs=$(find ../data/iGluSnFR_testing-Adrian/ -maxdepth 1 -mindepth 1 -type d | sort)
# subdirs=$(find ../data/Bergamo-zStacks/ -maxdepth 1 -mindepth 1 -type d | sort)   

# # Loop through all combinations of motionAmp, brightness, and nsites
# for motionAmp in "${motionAmp_values[@]}"; do
#   for brightness in "${brightness_values[@]}"; do
#     for nsites in "${nsites_values[@]}"; do
#       for subdir in $subdirs; do
#         # Run the command for each subdirectory
#         run_command "$subdir" "$motionAmp" "$brightness" "$nsites" "$counter" &
        
#         # Increment the counter
#         counter=$((counter + 1))

#         # Check the number of background processes
#         while [ "$(jobs -r | wc -l)" -ge "$max_parallel" ]; do
#           # Wait for any background process to complete
#           wait -n
#         done

#         # Add a small delay (e.g., 50 milliseconds) before submitting the next job
#         # to maintain the order in the paramters.csv file
#         sleep 0.05  # 50 ms delay
#       done
#     done
#   done
# done

# # Wait for all background processes to complete
# wait<|MERGE_RESOLUTION|>--- conflicted
+++ resolved
@@ -17,15 +17,9 @@
 brightness_values=(0.04 0.2 1 4 20)
 nsites_values=(10 30 50)
 
-<<<<<<< HEAD
 # # motionAmp_values=(100) # Testing
 # # brightness_values=(2) # Testing
 # # nsites_values=(30) # Testing
-=======
-# motionAmp_values=(100) # Testing
-# brightness_values=(2) # Testing
-# nsites_values=(30) # Testing
->>>>>>> 2f977325
 
 # # Base command
 # base_command="python -u run_capsule.py --writetiff"
