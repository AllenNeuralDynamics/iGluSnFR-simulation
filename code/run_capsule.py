import argparse
import json
import os
import re
import cv2
import h5py
import numpy as np
import sparse
import tifffile
from ScanImageTiffReader import ScanImageTiffReader
from scipy.ndimage import gaussian_filter, median_filter, shift, uniform_filter1d
from scipy.signal import convolve
from tqdm import tqdm


def extract_pixel_resolution(metadata_str, default_resolution):
    print("Extracting pixel resolution...")
    # Extract resolution of recordfile from raw tiffmetadata
    pixel_resolution = None
    for line in metadata_str.split("\n"):
        if "pixelResolutionXY" in line:
            match = re.search(r'pixelResolutionXY": \[(.*?)\]', line)
            if match:
                pixel_resolution = match.group(1)
                break

    if pixel_resolution:
        pixel_resolution = [int(x) for x in pixel_resolution.split(",")]
        print("pixelResolutionXY found in metadata.")
    else:
        print("pixelResolutionXY not found in metadata. Using default resolution.")
        pixel_resolution = default_resolution

    return pixel_resolution


def run(params, fn, output_path, seed=0):
    np.random.seed(seed)

    # Create output directory
    if not os.path.exists(output_path):
        print("Creating output directory...")
        os.makedirs(output_path)
    print("Output directory created at", output_path)

    # Initialize kernel
    kernel = np.exp(-np.arange(0, 8, params["frametime"] / params["tau"]))
    sw = np.ceil(3 * params["sigma"]).astype(int)
<<<<<<< HEAD
    # Note that the pixel size along z is ~2x larger than x/y, thus measured
    # in µm the kernel (& psf) is actually not isotropic but elongated along z
    skernel = np.zeros((2 * sw + 1,) * 3)
    skernel[sw, sw, sw] = 1
    skernel = gaussian_filter(skernel, [params["sigma"]] * 3)
=======
    skernel = np.zeros((2 * sw + 1, 2 * sw + 1, 2 * sw + 1))
    skernel[sw, sw, sw] = 1
    skernel = gaussian_filter(
        skernel, [params["sigma"], params["sigma"], params["sigma"]]
    )
>>>>>>> 23741e10
    skernel *= (skernel >= skernel[sw].min()) / np.max(skernel)

    if "REGISTERED" not in fn:
        print(f"Loading {fn}...")
        metadata_str = ScanImageTiffReader(fn).metadata()
        params["IMsz"] = extract_pixel_resolution(metadata_str, [125, 45])[::-1]

    print(f"Loading {fn}...")

    GT = {}  # Groundtruth dictionary
    # TOOD: Read the Z stack. No longer a XYT rather XYZ.
    mov = tifffile.imread(fn).astype("f4")
    IMVol_Avg = mov[
        3:-3, :, :
    ]  # IMVol_Avg take mov which is 3d average accross time from ZXYT.
    BG = np.percentile(IMVol_Avg[~np.isnan(IMVol_Avg)], 30)
    IMVol_Avg = np.maximum(np.nan_to_num(IMVol_Avg) - BG, 0)
    IMVol_Avg /= np.percentile(IMVol_Avg, 99)
    selR = np.arange(
        (IMVol_Avg.shape[1] - params["IMsz"][0]) // 2,
        (IMVol_Avg.shape[1] + params["IMsz"][0]) // 2,
    )
    selC = np.arange(
        (IMVol_Avg.shape[2] - params["IMsz"][1]) // 2,
        (IMVol_Avg.shape[2] + params["IMsz"][1]) // 2,
    )
    selZ = np.arange(
        5, IMVol_Avg.shape[0] - 5
    )  # selZ select middle 5 frames. Remove top 5 and bottom 5 frames.

    # Calculate middle index of the volume
    middle_frame = IMVol_Avg.shape[0] // 2

    tmp = median_filter(
        IMVol_Avg, size=(3, 3, 2)
    )  # Change IMavg to IMVol_Avg size with  size=(3, 3, 1) or size=(3, 3, 2) Not sure if filtering in Z would help.
    tmp = tmp > min(np.percentile(tmp, 97), 4 * np.mean(tmp))

    # Set certain regions to False
    mD = max(int(params["minDistance"]), 0)

    # Set slices for the depth (selZ)
    tmp[: selZ[0] + mD, :, :] = False
    tmp[selZ[-1] + 1 - mD:, :, :] = False

    # Set slices for the rows (selR)
    tmp[:, : selR[0] + mD, :] = False
    tmp[:, selR[-1] + 1 - mD:, :] = False

    # Set slices for the columns (selC)
    tmp[:, :, : selC[0] + mD] = False
    tmp[:, :, selC[-1] + 1 - mD:] = False

    tmp = np.transpose(np.where(tmp))

    def dist(x, y=np.zeros(3)):
        d = x - y
        d[0] *= 2  # pixel size along z is ~2x larger than x/y
        return np.linalg.norm(d)

    if params["nsites"] > 0:
        if params["minDistance"] <= 0:
            releaseSites = tmp[
                np.random.choice(tmp.shape[0], params["nsites"], replace=False)
            ]
            zz, rr, cc = releaseSites.T
            dz, dr, dc = np.random.rand(3, len(rr)) - 0.5
        else:
            releaseSites = np.empty((params["nsites"], 3))
            for j in range(params["nsites"]):
                trial = 0
                while True:
                    i = np.random.choice(len(tmp))
                    candidate = tmp[i] + np.random.rand(3) - 0.5
                    if (
                        (
                            j == 0
                            or np.all(
                                np.array([dist(candidate, r) for r in releaseSites[:j]])
                                >= params["minDistance"]
                            )
                        )
                        # for detectability, enforce that candiate is less than 1.5 x sigma_z
                        # away from volume's middle plane, i.e. (motion-free) imaging plane
                        and abs(candidate[0] - middle_frame) < 1.5 * params["sigma"]
                    ):
                        releaseSites[j] = candidate
                        tmp = np.delete(tmp, i, 0)
                        break
                    trial += 1
                    if trial > 10000:
                        raise ValueError(
                            f"Failed to place site {j+1}/{params['nsites']} at a minimum "
                            f"distance of {params['minDistance']} within 10000 trials."
                        )
<<<<<<< HEAD
            zz, rr, cc = np.round(releaseSites.T).astype(int)
=======
            zz, rr, cc = zip(*np.round(releaseSites))
>>>>>>> 23741e10
            dz, dr, dc = releaseSites.T - np.array([zz, rr, cc])
        # Save Coordinates
        GT["R"] = rr + dr - selR[0]
        GT["C"] = cc + dc - selC[0]
        GT["Z"] = zz + dz - selZ[0]

    else:
        GT["R"], GT["C"], GT["Z"] = [], [], []

    # Simulate synapses
    for trialIx in tqdm(range(1, params["numTrials"] + 1), desc="Simulation Progress"):
        fnstem = f'SIMULATION_{os.path.basename(fn)[:11]}{params["SimDescription"]}_Trial{trialIx}'

        B = params["brightness"] * np.exp(
            -np.arange(params["T"]) * params["frametime"] / params["bleachTau"]
        )

        activity = np.zeros((params["nsites"], params["T"]), dtype="f4")
        if params["nsites"] > 0:
            # Generate random data
            random_data = np.random.rand(*activity.shape)

            # Apply threshold
            thresholded_data = random_data < params["activityThresh"]

            # Smooth the data with a moving mean
            smoothed_data = uniform_filter1d(
                thresholded_data.astype(float), size=40, axis=1
            )

            # Generate spikes
            spikes = np.random.rand(*activity.shape) < smoothed_data**2

            activity[spikes] = np.minimum(
                params["maxspike"],
                np.maximum(
                    params["minspike"],
                    params["spikeAmp"] * np.random.randn(*activity[spikes].shape),
                ),
            )

            activity = convolve(
                activity, kernel.reshape(1, -1), mode="same", method="direct"
            ).astype("f4")

        # Initialize idealFilts
        idealFilts = np.zeros((*IMVol_Avg.shape, params["nsites"]), dtype="f4")
        # Iterate over sites
        for siteN in range(params["nsites"]):
            # Extract subarray S
            S = IMVol_Avg[
<<<<<<< HEAD
                np.maximum((int(zz[siteN]) - sw), 0): int(zz[siteN]) + sw + 1,
=======
                np.maximum((int(zz[siteN]) - int(np.ceil(sw))), 0): int(zz[siteN])
                + int(np.ceil(sw))
                + 1,
>>>>>>> 23741e10
                np.maximum((int(rr[siteN]) - sw), 0): int(rr[siteN]) + sw + 1,
                np.maximum((int(cc[siteN]) - sw), 0): int(cc[siteN]) + sw + 1,
            ]  # [Warning] Might use memory when zz is introduced.

            shiftedKernel = shift(skernel.T, [dz[siteN], dr[siteN], dc[siteN]])
<<<<<<< HEAD
            zIdxs = np.arange(int(zz[siteN]) - sw, int(zz[siteN]) + sw + 1)
=======
            zIdxs = np.arange(
                int(zz[siteN]) - int(np.ceil(sw)),
                int(zz[siteN]) + int(np.ceil(sw)) + 1,
            )
>>>>>>> 23741e10
            rIdxs = np.arange(int(rr[siteN]) - sw, int(rr[siteN]) + sw + 1)
            cIdxs = np.arange(int(cc[siteN]) - sw, int(cc[siteN]) + sw + 1)

            z_valid = (zIdxs >= 0) & (zIdxs < IMVol_Avg.shape[0])
            r_valid = (rIdxs >= 0) & (rIdxs < IMVol_Avg.shape[1])
            c_valid = (cIdxs >= 0) & (cIdxs < IMVol_Avg.shape[2])

            # Apply valid_mask to shiftedKernel and S
            filtered_kernel = shiftedKernel[z_valid][:, r_valid][:, :, c_valid]

            # Apply translation to skernel and multiply by S
            sFilt = np.multiply(S, filtered_kernel)

            # Store sFilt in idealFilts
            idealFilts[
<<<<<<< HEAD
                np.maximum((int(zz[siteN]) - sw), 0): int(zz[siteN]) + sw + 1,
=======
                np.maximum((int(zz[siteN]) - int(np.ceil(sw))), 0): int(zz[siteN])
                + int(np.ceil(sw))
                + 1,
>>>>>>> 23741e10
                np.maximum((int(rr[siteN]) - sw), 0): int(rr[siteN]) + sw + 1,
                np.maximum((int(cc[siteN]) - sw), 0): int(cc[siteN]) + sw + 1,
                siteN,
            ] = sFilt

        idealFiltsSparse = sparse.as_coo(idealFilts)

        # Simulate motion and noise
        envelope = 1 + np.square(np.sin(np.cumsum(np.random.randn(params["T"]) / 20)))
        motionPCs = [
            np.convolve(
                np.multiply(
                    envelope,
                    np.sin(
                        np.convolve(
                            np.random.randn(params["T"]) ** 3,
                            np.ones(40) / 40,
                            mode="same",
                        )
                        / 10
                    ),
                ),
                np.ones(5) / 5,
                mode="same",
            )
            for _ in range(3)
        ]

        psi, theta, phi = np.pi * np.random.rand(3)

        R = (
            np.array(
                [
                    [np.cos(psi), -np.sin(psi), 0],
                    [np.sin(psi), np.cos(psi), 0],
                    [0, 0, 1],
                ]
            )
            @ np.array(
                [
                    [np.cos(theta), 0, np.sin(theta)],
                    [0, 1, 0],
                    [-np.sin(theta), 0, np.cos(theta)],
                ]
            )
            @ np.array(
                [
                    [1, 0, 0],
                    [0, np.cos(phi), -np.sin(phi)],
                    [0, np.sin(phi), np.cos(phi)],
                ]
            )
        )

        motion = R @ np.array(motionPCs)

        # TODO: May need to fine tune for Z motion
        motion *= np.array([[1], [0.6], [0.15]])
        # center & normalize
        motion -= motion.mean(-1)[:, None]
        RMSmotion = np.sqrt(
            np.mean(motion[0] ** 2 + motion[1] ** 2 + (2 * motion[2]) ** 2)
        )  # pixel size along z is ~2x larger than x/y
        motion *= params["motionAmp"] / RMSmotion

        zs, rows, cols = IMVol_Avg.shape[:3]
        GT["motionR"], GT["motionC"] = motion[:2]
        GT["motionZ"] = np.clip(motion[2], -zs // 2 + 1, zs - (zs // 2) - 2)

        Ad = np.zeros((len(selR), len(selC), 1, params["T"]), dtype="f4")
        selR_grid, selC_grid = np.meshgrid(selR, selC, indexing="ij")
        selZ_grid, _, _ = np.meshgrid(selZ, selR, selC, indexing="ij")
        excessNoise_file_path = "../code/utils/excess_noise_est.npy"

        if os.path.exists(excessNoise_file_path):
            excessNoise = np.load(excessNoise_file_path)
        else:
            print(f"excessNoise File not found: {excessNoise_file_path}")

        excessNoise = 1/excessNoise
        excessNoise /= excessNoise.min()

        # excessNoise = np.clip(
        #     excessNoise, 0.5, 2
        # )  # Hardcoded for now. MX will ask JF about this!

        batch_size = 200
        for frameIx in range(params["T"]):
            # Create the 2x3 transformation matrix for this frame
            M = np.float32(
                [
                    [
                        1,
                        0,
                        GT["motionC"][frameIx],
                    ],  # Translation in columns (x-axis)
                    [0, 1, GT["motionR"][frameIx]],
                ]  # Translation in rows (y-axis)
            )

            if frameIx % batch_size == 0:
                movie = IMVol_Avg[:, :, :, None] + idealFiltsSparse.dot(
                    activity[:, frameIx: frameIx + batch_size]
                )
            # Initialize a temporary array to store the transformed 3D volume for this frame
            tmp_transformed = np.zeros_like(IMVol_Avg)

            # Iterate over each depth slice in the 3D volume
            for depthIx in range(movie.shape[0]):
                # Apply the transformation to each 2D slice
                tmp_transformed[depthIx, :, :] = cv2.warpAffine(
                    movie[
                        depthIx, :, :, frameIx % batch_size
                    ],  # 2D slice at depthIx and frameIx
                    M,
                    (cols, rows),  # Output size (width, height)
                    borderMode=cv2.BORDER_CONSTANT,
                    flags=cv2.INTER_CUBIC,
                )

            # Extract the motion value for the current frame
            z = GT["motionZ"][frameIx]

            # Determine the base frame index and interpolation weight
            base_frame = middle_frame + int(np.floor(z))
            alpha = z - np.floor(z)  # Fractional part for linear interpolation

            # Extract the neighboring frames
            frame_below = tmp_transformed[base_frame, selR_grid, selC_grid]
            frame_above = tmp_transformed[base_frame + 1, selR_grid, selC_grid]

            # Perform linear interpolation between frames
            interpolated = (1 - alpha) * frame_below + alpha * frame_above

            # Apply brightness scaling and add dark current
            lam = interpolated * B[frameIx] + params["darkrate"]
            lam = np.maximum(lam, 0)  # Ensure lam is non-negative

            photonCts = np.random.poisson(lam * excessNoise[: params["IMsz"][0], : params["IMsz"][1]])

            pmtVals = photonCts

            m = params["photonScale"] * photonCts[photonCts > 0]
            v = params["pmtVarScale"] * photonCts[photonCts > 0]

            pmtVals[photonCts > 0] = np.random.lognormal(np.log(m**2 / np.sqrt(v + m**2)), np.sqrt(np.log(v/m**2+1)))

            Ad[:, :, 0, frameIx] = pmtVals / excessNoise[: params["IMsz"][0], : params["IMsz"][1]] + np.random.randn(pmtVals.shape[0],pmtVals.shape[1]) * params["electronicNoise"]

            # Simulate Poisson noise and scale by photonScale and excessNoise
            # Ad[:, :, 0, frameIx] = (
            #     np.random.poisson(lam)
            #     * params["photonScale"]
            #     * excessNoise[: params["IMsz"][0], : params["IMsz"][1]]
            # )

        # The Ad array now contains the simulated data for this trial

        GT["activity"] = activity
        GT["ROIs"] = idealFilts[selZ_grid, selR_grid, selC_grid]

        # Save the raw data
        output_directory = os.path.join(output_path, params["SimDescription"])
        # Create the output directory if it doesn't exist
        os.makedirs(output_directory, exist_ok=True)

        Ad_reshaped = Ad.transpose(3, 0, 1, 2).reshape(
            params["T"], params["IMsz"][0], params["IMsz"][1]
        )

        if params["writetiff"]:
            fnwrite_tif = os.path.join(output_directory, f"{fnstem}.tif")
            print(f"Writing {fnwrite_tif} as tiff...")
            tifffile.imwrite(fnwrite_tif, Ad_reshaped)
        else:
            fnwrite_AD = os.path.join(output_directory, f"{fnstem}.h5")
            print(f"Writing {fnwrite_AD} as h5...")
            # Create a new h5 file
            with h5py.File(fnwrite_AD, "w") as f:
                # Create a dataset and write the data
                f.create_dataset("data", data=Ad_reshaped, compression="gzip")

        fnwrite_AD = os.path.join(output_directory, f"{fnstem}_groundtruth.h5")
        with h5py.File(fnwrite_AD, "w") as f:
            print(f"Writing {fnwrite_AD} as h5...")
            f.create_dataset("GT/R", data=GT["R"], compression="gzip")
            f.create_dataset("GT/C", data=GT["C"], compression="gzip")
            f.create_dataset("GT/Z", data=GT["Z"], compression="gzip")
            f.create_dataset("GT/motionR", data=GT["motionR"], compression="gzip")
            f.create_dataset("GT/motionC", data=GT["motionC"], compression="gzip")
            f.create_dataset("GT/motionZ", data=GT["motionZ"], compression="gzip")
            f.create_dataset("GT/activity", data=GT["activity"], compression="gzip")
            f.create_dataset("GT/ROIs", data=GT["ROIs"], compression="gzip")

        with open(output_directory + "/simulation_parameters.json", "w") as f:
            json.dump(params, f)


if __name__ == "__main__":
    # Create argument parser
    parser = argparse.ArgumentParser()

    parser.add_argument(
        "-i",
        "--input",
        type=str,
        required=True,
        help="Input tiff file.",
    )
    parser.add_argument(
        "-o",
        "--output",
        type=str,
        default="../results/",
        help="Output folder to save the results.",
    )

    # Add optional arguments with default values
    parser.add_argument(
        "--SimDescription",
        type=str,
        default="default",
        help="String describing each simulation.",
    )
    parser.add_argument(
        "--darkrate", type=float, default=0.02, help="photon rate added to detector."
    )
    parser.add_argument(
        "--IMsz",
        type=int,
        nargs=2,
        default=[45, 125],
        help="FOV size",
    )
    parser.add_argument(
        "--frametime", type=float, default=0.0023, help="Time between frames in seconds"
    )
    parser.add_argument(
        "--brightness",
        type=float,
        default=1,  # JF changed, was 2
        help="Proportional factor that multiplies the sample brightness",
    )
    parser.add_argument(
        "--bleachTau",
        type=int,
        default=2400,  # JF changed, was 10000
        help="Exponential time constant of bleaching in seconds.",
    )
    parser.add_argument(
        "--T",
        type=int,
        default=10000,  # the recordings corresponding to the scans have 337028 to 337068
        help="Number of frames to simulate.",
    )
    parser.add_argument(
        "--motionAmp",
        type=float,
        default=3.5,  # JF changed to include normalization
        help="RMS |shift| of simulated sample movement in pixels",
    )
    parser.add_argument(
        "--tau",
        type=float,
        default=0.027,
        help="Time constant of the decay of the indicator in seconds",
    )
    parser.add_argument(
        "--activityThresh",
        type=float,
        default=0.12,
        help="Lower this threshrold to generate less spikes.",
    )
    parser.add_argument(
        "--sigma",
        type=float,
        default=1.33,
        help="Size of the spatial filter. How big a synapse is in pixels.",
    )
    parser.add_argument(
        "--photonScale",
        type=int,
        default=600,  # JF changed, was 1000
        help="Amplitude of a single photon in digitizer units.",
    )  # Won't vary in practice
    parser.add_argument(
        "--nsites",
        type=int,
        default=30,  # JF changed, was 50
        help="Number of synapses in a recording.",
    )
    parser.add_argument(
        "--minDistance",
        type=float,
        default=0.5,  # JF added
        help="Minimum distance between synapses.",
    )
    parser.add_argument(
        "--minspike",
        type=float,
        default=0.3 * 2,
        help="Minimum fractional change in a spiking event.",
    )
    parser.add_argument(
        "--maxspike",
        type=float,
        default=4 * 2,
        help="Maximum fractional change in a spiking event.",
    )
    parser.add_argument(
        "--spikeAmp",
        type=int,
        default=2 * 2,
        help="Mean fractional change in a spiking event.",
    )
    parser.add_argument(
        "--pmtVarScale",
        type=int,
        default=20000,
        help="PMT noise variance multiplier on photon counts",
    )
    parser.add_argument(
        "--electronicNoise",
        type=int,
        default=12,
        help="Standard deviation of additive electronic noise",
    )
    parser.add_argument(
        "--numTrials",
        type=int,
        default=5,
        help="Number of trials with same parameters but differne random seed",
    )
    parser.add_argument(
        "--writetiff",
        action="store_true",
        help="Whether to save the movie as tiff instead h5.",
    )

    # Parse the arguments
    args = parser.parse_args()
    # Assign the parsed arguments to params dictionary
    params = vars(args)

    run(params, args.input, args.output)<|MERGE_RESOLUTION|>--- conflicted
+++ resolved
@@ -46,19 +46,11 @@
     # Initialize kernel
     kernel = np.exp(-np.arange(0, 8, params["frametime"] / params["tau"]))
     sw = np.ceil(3 * params["sigma"]).astype(int)
-<<<<<<< HEAD
     # Note that the pixel size along z is ~2x larger than x/y, thus measured
     # in µm the kernel (& psf) is actually not isotropic but elongated along z
     skernel = np.zeros((2 * sw + 1,) * 3)
     skernel[sw, sw, sw] = 1
     skernel = gaussian_filter(skernel, [params["sigma"]] * 3)
-=======
-    skernel = np.zeros((2 * sw + 1, 2 * sw + 1, 2 * sw + 1))
-    skernel[sw, sw, sw] = 1
-    skernel = gaussian_filter(
-        skernel, [params["sigma"], params["sigma"], params["sigma"]]
-    )
->>>>>>> 23741e10
     skernel *= (skernel >= skernel[sw].min()) / np.max(skernel)
 
     if "REGISTERED" not in fn:
@@ -154,11 +146,7 @@
                             f"Failed to place site {j+1}/{params['nsites']} at a minimum "
                             f"distance of {params['minDistance']} within 10000 trials."
                         )
-<<<<<<< HEAD
             zz, rr, cc = np.round(releaseSites.T).astype(int)
-=======
-            zz, rr, cc = zip(*np.round(releaseSites))
->>>>>>> 23741e10
             dz, dr, dc = releaseSites.T - np.array([zz, rr, cc])
         # Save Coordinates
         GT["R"] = rr + dr - selR[0]
@@ -210,26 +198,13 @@
         for siteN in range(params["nsites"]):
             # Extract subarray S
             S = IMVol_Avg[
-<<<<<<< HEAD
                 np.maximum((int(zz[siteN]) - sw), 0): int(zz[siteN]) + sw + 1,
-=======
-                np.maximum((int(zz[siteN]) - int(np.ceil(sw))), 0): int(zz[siteN])
-                + int(np.ceil(sw))
-                + 1,
->>>>>>> 23741e10
                 np.maximum((int(rr[siteN]) - sw), 0): int(rr[siteN]) + sw + 1,
                 np.maximum((int(cc[siteN]) - sw), 0): int(cc[siteN]) + sw + 1,
             ]  # [Warning] Might use memory when zz is introduced.
 
             shiftedKernel = shift(skernel.T, [dz[siteN], dr[siteN], dc[siteN]])
-<<<<<<< HEAD
             zIdxs = np.arange(int(zz[siteN]) - sw, int(zz[siteN]) + sw + 1)
-=======
-            zIdxs = np.arange(
-                int(zz[siteN]) - int(np.ceil(sw)),
-                int(zz[siteN]) + int(np.ceil(sw)) + 1,
-            )
->>>>>>> 23741e10
             rIdxs = np.arange(int(rr[siteN]) - sw, int(rr[siteN]) + sw + 1)
             cIdxs = np.arange(int(cc[siteN]) - sw, int(cc[siteN]) + sw + 1)
 
@@ -245,13 +220,7 @@
 
             # Store sFilt in idealFilts
             idealFilts[
-<<<<<<< HEAD
                 np.maximum((int(zz[siteN]) - sw), 0): int(zz[siteN]) + sw + 1,
-=======
-                np.maximum((int(zz[siteN]) - int(np.ceil(sw))), 0): int(zz[siteN])
-                + int(np.ceil(sw))
-                + 1,
->>>>>>> 23741e10
                 np.maximum((int(rr[siteN]) - sw), 0): int(rr[siteN]) + sw + 1,
                 np.maximum((int(cc[siteN]) - sw), 0): int(cc[siteN]) + sw + 1,
                 siteN,
